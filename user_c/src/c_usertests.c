--- conflicted
+++ resolved
@@ -19,17 +19,11 @@
             child_return = -1;
             waitpid(npid, &child_return, 0);
             if (child_return != 0) {
-<<<<<<< HEAD
                 printf(COLOR_LIGHT_RED"TEST ERROR:%s return code:%d"COLOR_NONE"\n", prog_name[t], child_return);
                 return -t;
             }
             else{
                 printf(COLOR_LIGHT_GREEN"OK"COLOR_NONE"\n");
-=======
-                return -t;
-            }
-            else{
->>>>>>> 7c2b44cf
             }
         }
     }
