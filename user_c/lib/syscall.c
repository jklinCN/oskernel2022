--- conflicted
+++ resolved
@@ -12,24 +12,6 @@
 void exit(int exit_code) {
     syscall(SYSCALL_EXIT, (int64)exit_code, 0, 0);
 }
-<<<<<<< HEAD
-int uname(void* buf){
-    return syscall(SYSCALL_UNAME, buf);
-}
-pid_t fork(void){
-    return syscall(SYSCALL_FORK, SIGCHLD, 0);
-}
-int waitpid(int pid, int* code, int options){
-    return syscall(SYSCALL_WAITPID, pid, code, options, 0);
-}
-int wait(int* code){
-    return waitpid((int)-1, code, 0);
-}
-int sched_yield(void){
-    return syscall(SYSCALL_YIELD);
-}
-int execve(const char* name, char* const argv[], char* const argp[]){
-=======
 int uname(void* buf) {
     return syscall(SYSCALL_UNAME, buf);
 }
@@ -51,6 +33,5 @@
     return syscall(SYSCALL_EXEC, name, newargv, newenviron);
 }
 int execve(const char* name, char* const argv[], char* const argp[]) {
->>>>>>> 25505e97
     return syscall(SYSCALL_EXEC, name, argv, argp);
 }