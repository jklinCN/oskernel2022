use crate::config::CLOCK_FREQ;
use crate::fs::{open, OpenFlags};
use crate::mm::{translated_byte_buffer, translated_ref, translated_refmut, translated_str, UserBuffer};
use crate::task::{
    add_task, current_task, current_user_token, exit_current_and_run_next, pid2task, suspend_current_and_run_next, RLimit, RUsage,
    SignalFlags,
};
use crate::timer::{get_time_ms, get_timeval, tms, TimeVal, get_time, NSEC_PER_SEC};
use alloc::string::{String, ToString};
use alloc::sync::Arc;
use alloc::vec::Vec;
use core::arch::asm;
use core::mem::size_of;
// use simple_fat32::{CACHEGET_NUM,CACHEHIT_NUM};
pub use crate::task::{CloneFlags, Utsname, UTSNAME};

/// 结束进程运行然后运行下一程序
pub fn sys_exit(exit_code: i32) -> ! {
    exit_current_and_run_next(exit_code);
    panic!("Unreachable in sys_exit!");
}

pub fn sys_exit_group(exit_code: i32) -> ! {
    exit_current_and_run_next(exit_code);
    panic!("Unreachable in sys_exit_group!");
}
/// ### 应用主动交出 CPU 所有权进入 Ready 状态并切换到其他应用
/// - 返回值：总是返回 0。
/// - syscall ID：124
pub fn sys_yield() -> isize {
    suspend_current_and_run_next();
    0
}

/// ### sleep 给定时长（TimeVal格式）
/// - 返回值：总是返回 0。
/// - syscall ID：101
pub fn sys_nanosleep(buf: *const u8) -> isize {
    let tic = get_time_ms();

    let token = current_user_token();
    let len_timeval = translated_ref(token, buf as *const TimeVal);
    let len = len_timeval.sec * 1000 + len_timeval.usec / 1000;
    loop {
        let toc = get_time_ms();
        if toc - tic >= len {
            break;
        }
    }
    0
}

/// ### 获取CPU上电时间 秒+微秒
/// syscall_id：169
/// - 输入参数
///     - `ts`：`TimeVal` 结构体在用户空间的地址
///     - `tz`：表示时区，这里无需考虑，始终为0
/// - 功能：内核根据时钟周期数和时钟频率换算系统运行时间，并写入到用户地址空间
/// - 返回值：正确执行返回 0，出现错误返回 -1。
pub fn sys_get_time(buf: *const u8) -> isize {
    let token = current_user_token();
    let buffers = translated_byte_buffer(token, buf, core::mem::size_of::<TimeVal>());
    let mut userbuf = UserBuffer::new(buffers);
    userbuf.write(get_timeval().as_bytes());
    0
}

pub fn sys_times(buf: *const u8) -> isize {
    let sec = get_time_ms() as isize * 1000;
    let token = current_user_token();
    let buffers = translated_byte_buffer(token, buf, core::mem::size_of::<tms>());
    let mut userbuf = UserBuffer::new(buffers);
    userbuf.write(
        tms {
            tms_stime: sec,
            tms_utime: sec,
            tms_cstime: sec,
            tms_cutime: sec,
        }
        .as_bytes(),
    );
    0
}

//  long clone(unsigned long flags, void *child_stack, int *ptid, int *ctid, unsigned long newtls);

/// ### 当前进程 fork/clone 出来一个子进程。
/// - 参数：
///     - `flags`:
///     - `stack_ptr`
///     - `ptid`
///     - `ctid`
///     - `newtls`
/// - 返回值：对于子进程返回 0，对于当前进程则返回子进程的 PID 。
/// - syscall ID：220
pub fn sys_fork(flags: usize, stack_ptr: usize, _ptid: usize, _ctid: usize, _newtls: usize) -> isize {
    // println!(
    //     "[DEBUG] enter sys_fork: flags:{}, stack_ptr:{}, ptid:{}, ctid:{}, newtls:{}",
    //     flags, stack_ptr, _ptid, _ctid, _newtls
    // );
    let current_task = current_task().unwrap();
    let new_task = current_task.fork(false);

    // let tid = new_task.getpid();
    let flags = CloneFlags::from_bits(flags).unwrap();
    _ = flags;
    // if flags.contains(CloneFlags::CLONE_CHILD_SETTID) && ctid != 0{
    //     new_task.inner_exclusive_access().address.set_child_tid = ctid;
    //     *translated_refmut(new_task.inner_exclusive_access().get_user_token(), ctid as *mut i32) = tid  as i32;
    // }
    // if flags.contains(CloneFlags::CLONE_CHILD_CLEARTID) && ctid != 0{
    //     new_task.inner_exclusive_access().address.clear_child_tid = ctid;
    // }
    // if !flags.contains(CloneFlags::SIGCHLD) {
    //     panic!("sys_fork: FLAG not supported!");
    // }

    if stack_ptr != 0 {
        let trap_cx = new_task.inner_exclusive_access().get_trap_cx();
        trap_cx.set_sp(stack_ptr);
    }
    let new_pid = new_task.pid.0;
    // modify trap context of new_task, because it returns immediately after switching
    let trap_cx = new_task.inner_exclusive_access().get_trap_cx();
    // we do not have to move to next instruction since we have done it before
    // trap_handler 已经将当前进程 Trap 上下文中的 sepc 向后移动了 4 字节，
    // 使得它回到用户态之后，会从发出系统调用的 ecall 指令的下一条指令开始执行

    trap_cx.x[10] = 0; // 对于子进程，返回值是0
    add_task(new_task); // 将 fork 到的进程加入任务调度器
    unsafe {
        asm!("sfence.vma");
        asm!("fence.i");
    }
    new_pid as isize // 对于父进程，返回值是子进程的 PID
}

/// ### 将当前进程的地址空间清空并加载一个特定的可执行文件，返回用户态后开始它的执行。
/// - 参数：
///     - `path` 给出了要加载的可执行文件的名字
///     - `args` 数组中的每个元素都是一个命令行参数字符串的起始地址，以地址为0表示参数尾
///     - 'envs' 环境变量，暂未处理，直接加地址0结束
/// - 返回值：如果出错的话（如找不到名字相符的可执行文件）则返回 -1，否则返回参数个数 `argc`。
/// - syscall ID：221
pub fn sys_exec(path: *const u8, mut args: *const usize, mut _envs: *const usize) -> isize {
    let token = current_user_token();
    // 读取到用户空间的应用程序名称（路径）
    let path = translated_str(token, path);
    let mut args_vec: Vec<String> = Vec::new();
    if args as usize != 0 {
        loop {
            let arg_str_ptr = *translated_ref(token, args);
            if arg_str_ptr == 0 {
                // 读到下一参数地址为0表示参数结束
                break;
            } // 否则从用户空间取出参数，压入向量
            args_vec.push(translated_str(token, arg_str_ptr as *const u8));
            unsafe {
                args = args.add(1);
            }
        }
    }

    // 环境变量
    let mut envs_vec: Vec<String> = Vec::new();
    envs_vec.push("LD_LIBRARY_PATH=/".to_string());
    envs_vec.push("PATH=/".to_string());
    envs_vec.push("ENOUGH=2500".to_string());
    // envs_vec.push("TIMING_0=7".to_string());
    // envs_vec.push("LOOP_O=0.2".to_string());

    let task = current_task().unwrap();
    // memory_usage();
    // println!("[kernel] exec name:{},argvs:{:?}", path, args_vec);
<<<<<<< HEAD
=======
    if path == "./busybox" || path == "//busybox" {
        task.exec(BUSYBOX.as_slice(), args_vec, envs_vec);
        // crate::mm::memory_usage();
        return 0 as isize;
    }
    if path == "./lua" || path == "//lua" {
        task.exec(LUA.as_slice(), args_vec, envs_vec);
        // crate::mm::memory_usage();
        return 0 as isize;
    }
>>>>>>> b4b38141

    if path.ends_with(".sh") {
        let mut new_args = Vec::new();
        new_args.push("./busybox".to_string());
        new_args.push("sh".to_string());
        for i in &args_vec {
            new_args.push(i.clone());
        }
<<<<<<< HEAD
        task.exec(open("/", "busybox", OpenFlags::O_RDONLY).unwrap(), new_args, envs_vec);
        // memory_usage();
=======
        // println!("new_args:{:?}",new_args);
        task.exec(BUSYBOX.as_slice(), new_args, envs_vec);
        // crate::mm::memory_usage();
>>>>>>> b4b38141
        return 0 as isize;
    }

    let inner = task.inner_exclusive_access();
    if let Some(app_inode) = open(inner.current_path.as_str(), path.as_str(), OpenFlags::O_RDONLY) {
        drop(inner);
<<<<<<< HEAD
        task.exec(app_inode, args_vec, envs_vec);
        // memory_usage();
=======
        task.exec(all_data.as_slice(), args_vec, envs_vec);
        drop(all_data);
        // crate::mm::memory_usage();
>>>>>>> b4b38141
        0 as isize
    } else {
        -1
    }
}

/// ### 当前进程等待一个子进程变为僵尸进程，回收其全部资源并收集其返回值。
/// - 参数：
///     - pid 表示要等待的子进程的进程 ID，如果为 -1 的话表示等待任意一个子进程；
///     - exit_code 表示保存子进程返回值的地址，如果这个地址为 0 的话表示不必保存。
/// - 返回值：
///     - 如果要等待的子进程不存在则返回 -1；
///     - 否则如果要等待的子进程均未结束则返回，则放权等待；
///     - 否则返回结束的子进程的进程 ID。
/// - syscall ID：260
pub fn sys_waitpid(pid: isize, exit_code_ptr: *mut i32) -> isize {
    let task = current_task().unwrap();
    // ---- access current TCB exclusively
    let inner = task.inner_exclusive_access();

    // 根据pid参数查找有没有符合要求的进程
    if !inner.children.iter().any(|p| pid == -1 || pid as usize == p.getpid()) {
        return -1;
        // ---- release current PCB
    }
    drop(inner);
    loop {
        let mut inner = task.inner_exclusive_access();
        // 查找所有符合PID要求的处于僵尸状态的进程，如果有的话还需要同时找出它在当前进程控制块子进程向量中的下标
        let pair = inner.children.iter().enumerate().find(|(_, p)| {
            // ++++ temporarily access child PCB lock exclusively
            p.inner_exclusive_access().is_zombie() && (pid == -1 || pid as usize == p.getpid())
            // ++++ release child PCB
        });
        if let Some((idx, _)) = pair {
            // 将子进程从向量中移除并置于当前上下文中
            let child = inner.children.remove(idx);
            // 确认这是对于该子进程控制块的唯一一次强引用，即它不会出现在某个进程的子进程向量中，
            // 更不会出现在处理器监控器或者任务管理器中。当它所在的代码块结束，这次引用变量的生命周期结束，
            // 将导致该子进程进程控制块的引用计数变为 0 ，彻底回收掉它占用的所有资源，
            // 包括：内核栈和它的 PID 还有它的应用地址空间存放页表的那些物理页帧等等
            assert_eq!(Arc::strong_count(&child), 1);
            // 收集的子进程信息返回
            let found_pid = child.getpid();
            // ++++ temporarily access child TCB exclusively
            let exit_code = child.inner_exclusive_access().exit_code;
            // ++++ release child PCB
            // 将子进程的退出码写入到当前进程的应用地址空间中
            if exit_code_ptr as usize != 0 {
                *translated_refmut(inner.memory_set.token(), exit_code_ptr) = exit_code << 8;
            }
            return found_pid as isize;
        } else {
            // 如果找不到的话则放权等待
            drop(inner); // 手动释放 TaskControlBlock 全局可变部分
            suspend_current_and_run_next();
        }
        // ---- release current PCB lock automatically
    }
}

pub fn sys_kill(pid: usize, signal: u32) -> isize {
    println!("[DEBUG] enter sys_kill: pid:{}, signal:0x{:x}", pid, signal);
    if signal == 0 {
        return 0;
    }
    let signal = 1 << signal;
    if let Some(task) = pid2task(pid) {
        if let Some(flag) = SignalFlags::from_bits(signal) {
            task.inner_exclusive_access().signals |= flag;
            0
        } else {
            panic!("[DEBUG] sys_kill: unsupported signal");
        }
    } else {
        1
    }
}

/// ### 获取系统utsname参数
/// - 参数
///     - `buf`：用户空间存放utsname结构体的缓冲区
/// - 返回值
///     - 0表示正常
/// - syscall_ID: 160
pub fn sys_uname(buf: *const u8) -> isize {
    let token = current_user_token();
    let uname = UTSNAME.lock();
    let mut userbuf = UserBuffer::new(translated_byte_buffer(token, buf, core::mem::size_of::<Utsname>()));
    userbuf.write(uname.as_bytes());
    0
}

// not support full flags: MAP_FIXED

/// ### 在进程虚拟地址空间中分配创建一片虚拟内存地址映射
/// - 参数
///     - `start`, `len`：映射空间起始地址及长度，起始地址必须4k对齐
///     - `prot`：映射空间读写权限
///         ```c
///         #define PROT_NONE  0b0000
///         #define PROT_READ  0b0001
///         #define PROT_WRITE 0b0010
///         #define PROT_EXEC  0b0100
///         ```
///     - `flags`：映射方式
///         ```rust
///         const MAP_FILE = 0;
///         const MAP_SHARED  = 0x01;
///         const MAP_PRIVATE = 0x02;
///         const MAP_FIXED   = 0x10;
///         const MAP_ANONYMOUS = 0x20;
///         ```
///     - `fd`：映射文件描述符
///     - `off`: 从文件的哪个位置开始映射
/// - 返回值：mmap映射空间的起始地址
/// - syscall_id:222
pub fn sys_mmap(start: usize, len: usize, prot: usize, flags: usize, fd: isize, off: usize) -> isize {
    let task = current_task().unwrap();
    // println!("[DEBUG] enter mmap:start:{},len:{},prot:{},flags:0b{:b},fd:{},off:{}", start, len, prot, flags, fd, off);
    if len == 0 {
        panic!("mmap:len == 0");
    }
    let result_addr = task.mmap(start, len, prot, flags, fd, off);
    // let inner = task.inner_exclusive_access();
    // inner.memory_set.debug_show_layout();

    return result_addr as isize;
}

//use crate::mm::HEAP_ALLOCATOR;
pub fn sys_munmap(start: usize, len: usize) -> isize {
    let task = current_task().unwrap();
    let ret = task.munmap(start, len);
    ret
}

pub fn sys_sbrk(grow_size: isize, _is_shrink: usize) -> isize {
    let current_va = current_task().unwrap().grow_proc(grow_size) as isize;
    current_va
}

pub fn sys_brk(brk_addr: usize) -> isize {
    // println!("[DEBUG] enter sys_brk: brk_addr:0x{:x}",brk_addr);
    #[allow(unused_assignments)]
    let mut addr_new = 0;
    if brk_addr == 0 {
        addr_new = sys_sbrk(0, 0) as usize;
    } else {
        let former_addr = current_task().unwrap().grow_proc(0);
        let grow_size: isize = (brk_addr - former_addr) as isize;
        addr_new = current_task().unwrap().grow_proc(grow_size);
    }
    // println!("[DEBUG] sys_brk return: 0x{:x}",addr_new);
    addr_new as isize
}

pub fn sys_prlimit64(_pid: usize, resource: usize, new_limit: *const u8, old_limit: *const u8) -> isize {
    let token = current_user_token();
    // println!("[DEBUG] enter sys_prlimit64: pid:{},resource:{},new_limit:{},old_limit:{}",pid,resource,new_limit as usize,old_limit as usize);
    if old_limit as usize != 0 {
        let mut buf = UserBuffer::new(translated_byte_buffer(token, old_limit as *const u8, size_of::<RLimit>()));
        let task = current_task().unwrap();
        let inner = task.inner_exclusive_access();
        let old_resource = inner.resource[resource];
        let old_limit = RLimit {
            rlim_cur: old_resource.rlim_cur,
            rlim_max: old_resource.rlim_max,
        };
        buf.write(old_limit.as_bytes());
    }

    if new_limit as usize != 0 {
        let buf = translated_byte_buffer(token, new_limit as *const u8, size_of::<RLimit>())
            .pop()
            .unwrap();
        let addr = buf.as_ptr() as *const _ as usize;
        let new_limit = unsafe { &*(addr as *const RLimit) };
        let task = current_task().unwrap();
        let mut inner = task.inner_exclusive_access();
        let rlimit = RLimit {
            rlim_cur: new_limit.rlim_cur,
            rlim_max: new_limit.rlim_max,
        };
        inner.resource[resource] = rlimit;
    }
    0
}

pub fn sys_clock_gettime(_clk_id: usize, ts: *mut u64) -> isize {
    if ts as usize == 0 {
        return 0;
    }
    let token = current_user_token();
    let ticks = get_time();
    let sec = (ticks / CLOCK_FREQ) as u64;
    let nsec = ((ticks % CLOCK_FREQ) * (NSEC_PER_SEC / CLOCK_FREQ)) as u64;
    *translated_refmut(token, ts) = sec;
    *translated_refmut(token, unsafe { ts.add(1) }) = nsec;
    0
}

/// 获取当前正在运行程序的 PID
pub fn sys_getpid() -> isize {
    current_task().unwrap().pid.0 as isize
}

pub fn sys_getppid() -> isize {
    current_task().unwrap().tgid as isize
}

pub fn sys_geteuid() -> isize {
    0
}

pub fn sys_getegid() -> isize {
    0
}

pub fn sys_gettid() -> isize {
    0
}

pub fn sys_getuid() -> isize {
    0
}

pub fn sys_getpgid() -> isize {
    0
}

pub fn sys_setpgid() -> isize {
    0
}

pub fn sys_ppoll() -> isize {
    1
}

pub fn sys_sysinfo() -> isize {
    0
}

pub fn sys_faccessat() -> isize {
    0
}

pub fn sys_madvise(_addr: *const u8, _length: usize, _advice: usize) -> isize {
    // println!("[DEBUG] enter sys_madvise: addr:{}, length:{}, advice:{}",addr as usize,length,advice);
    0
}

const RUSAGE_SELF: isize = 0;
pub fn sys_getrusage(who: isize, usage: *mut u8) -> isize {
    if who != RUSAGE_SELF {
        panic!("sys_getrusage: \"who\" not supported!");
<<<<<<< HEAD
        // return -1;
=======
>>>>>>> b4b38141
    }
    let token = current_user_token();
    let mut userbuf = UserBuffer::new(translated_byte_buffer(token, usage, core::mem::size_of::<RUsage>()));
    let rusage = RUsage::new();
    userbuf.write(rusage.as_bytes());
    0
}<|MERGE_RESOLUTION|>--- conflicted
+++ resolved
@@ -172,19 +172,6 @@
     let task = current_task().unwrap();
     // memory_usage();
     // println!("[kernel] exec name:{},argvs:{:?}", path, args_vec);
-<<<<<<< HEAD
-=======
-    if path == "./busybox" || path == "//busybox" {
-        task.exec(BUSYBOX.as_slice(), args_vec, envs_vec);
-        // crate::mm::memory_usage();
-        return 0 as isize;
-    }
-    if path == "./lua" || path == "//lua" {
-        task.exec(LUA.as_slice(), args_vec, envs_vec);
-        // crate::mm::memory_usage();
-        return 0 as isize;
-    }
->>>>>>> b4b38141
 
     if path.ends_with(".sh") {
         let mut new_args = Vec::new();
@@ -193,28 +180,16 @@
         for i in &args_vec {
             new_args.push(i.clone());
         }
-<<<<<<< HEAD
         task.exec(open("/", "busybox", OpenFlags::O_RDONLY).unwrap(), new_args, envs_vec);
         // memory_usage();
-=======
-        // println!("new_args:{:?}",new_args);
-        task.exec(BUSYBOX.as_slice(), new_args, envs_vec);
-        // crate::mm::memory_usage();
->>>>>>> b4b38141
         return 0 as isize;
     }
 
     let inner = task.inner_exclusive_access();
     if let Some(app_inode) = open(inner.current_path.as_str(), path.as_str(), OpenFlags::O_RDONLY) {
         drop(inner);
-<<<<<<< HEAD
         task.exec(app_inode, args_vec, envs_vec);
         // memory_usage();
-=======
-        task.exec(all_data.as_slice(), args_vec, envs_vec);
-        drop(all_data);
-        // crate::mm::memory_usage();
->>>>>>> b4b38141
         0 as isize
     } else {
         -1
@@ -471,10 +446,6 @@
 pub fn sys_getrusage(who: isize, usage: *mut u8) -> isize {
     if who != RUSAGE_SELF {
         panic!("sys_getrusage: \"who\" not supported!");
-<<<<<<< HEAD
-        // return -1;
-=======
->>>>>>> b4b38141
     }
     let token = current_user_token();
     let mut userbuf = UserBuffer::new(translated_byte_buffer(token, usage, core::mem::size_of::<RUsage>()));
