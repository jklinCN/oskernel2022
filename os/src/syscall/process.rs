--- conflicted
+++ resolved
@@ -170,19 +170,6 @@
     // envs_vec.push("LOOP_O=0.2".to_string());
 
     let task = current_task().unwrap();
-<<<<<<< HEAD
-    // println!("[kernel] exec name:{},argvs:{:?}", path, args_vec);
-    if path == "./busybox" || path == "//busybox" {
-        task.exec(BUSYBOX.as_slice(), args_vec, envs_vec);
-        // memory_usage();
-        return 0 as isize;
-    }
-    if path == "./lua" || path == "//lua" {
-        task.exec(LUA.as_slice(), args_vec, envs_vec);
-        // memory_usage();
-        return 0 as isize;
-    }
-=======
     println!("[kernel] exec name:{},argvs:{:?}", path, args_vec);
     // if path == "./busybox" || path == "//busybox" {
     //     task.exec(BUSYBOX.as_slice(), args_vec, envs_vec);
@@ -194,7 +181,6 @@
     //     // memory_usage();
     //     return argc as isize;
     // }
->>>>>>> ca54bb7a
 
     if path.ends_with(".sh"){
         let mut new_args = Vec::new();
@@ -203,31 +189,17 @@
         for i in &args_vec {
             new_args.push(i.clone());
         }
-<<<<<<< HEAD
-        // println!("new_args:{:?}",new_args);
-        task.exec(BUSYBOX.as_slice(), new_args, envs_vec);
-        // memory_usage();
-        return 0 as isize;
-=======
         task.exec(open("/", "busybox", OpenFlags::O_RDONLY).unwrap(), new_args, envs_vec);
         memory_usage();
         return argc as isize;
->>>>>>> ca54bb7a
     }
 
     let inner = task.inner_exclusive_access();
     if let Some(app_inode) = open(inner.current_path.as_str(), path.as_str(), OpenFlags::O_RDONLY) {
         drop(inner);
-<<<<<<< HEAD
-        task.exec(all_data.as_slice(), args_vec, envs_vec);
-        drop(all_data);
-        // memory_usage();
-        0 as isize
-=======
         task.exec(app_inode, args_vec, envs_vec);
         memory_usage();
         argc as isize
->>>>>>> ca54bb7a
     } else {
         -1
     }
