--- conflicted
+++ resolved
@@ -7,14 +7,8 @@
 pub const USER_STACK_SIZE:      usize = 4096 * 4;
 pub const KERNEL_STACK_SIZE:    usize = 4096 * 4;
 
-<<<<<<< HEAD
-
-pub const KERNEL_HEAP_SIZE:    usize = 4096 * 384*4; // 1.5M
-pub const USER_HEAP_SIZE: usize = 4096 * 50;
-=======
 pub const KERNEL_HEAP_SIZE:    usize = 4096 * 36; // 144KB
 pub const USER_HEAP_SIZE: usize = 4096 * 10;
->>>>>>> ca54bb7a
 
 /// 指定内存终止物理地址，内存大小为6MiB（左闭右开）(8M有大坑，会随机卡死)
 #[cfg(feature = "board_k210")]
