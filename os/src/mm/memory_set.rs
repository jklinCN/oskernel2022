/// # 地址空间模块
/// `os/src/mm/memory_set.rs`
/// ## 实现功能
/// ```
/// pub static ref KERNEL_SPACE: Arc<UP&SafeCell<MemorySet>>
/// pub struct MemorySet
/// pub struct MapArea
/// ```
//
use super::{frame_alloc, FrameTracker};
use super::{PTEFlags, PageTable, PageTableEntry};
use super::{PhysAddr, PhysPageNum, VirtAddr, VirtPageNum};
use super::{StepByOne, VPNRange};
use crate::config::*;
use crate::console::print;
use crate::mm::frame_usage;
use crate::sync::UPSafeCell;
use crate::task::{AuxEntry, AT_ENTRY, AT_PHDR, AT_PHENT, AT_PHNUM, AT_BASE};
use alloc::collections::BTreeMap;
use alloc::sync::Arc;
use alloc::vec::Vec;
use core::arch::asm;
use lazy_static::*;
use riscv::register::satp;

// 动态链接部分
use crate::fs::{OpenFlags,open};

extern "C" {
    fn stext();
    fn etext();
    fn srodata();
    fn erodata();
    fn sdata();
    fn edata();
    fn sbss_with_stack();
    fn ebss();
    fn ekernel();
    fn strampoline();
}

lazy_static! {
    pub static ref KERNEL_SPACE: Arc<UPSafeCell<MemorySet>> = Arc::new(unsafe { UPSafeCell::new(MemorySet::new_kernel()) });
}

pub fn kernel_token() -> usize {
    KERNEL_SPACE.exclusive_access().token()
}

/// ### 地址空间
/// - 符合RAII风格
/// - 一系列有关联的**不一定**连续的逻辑段，这种关联一般是指这些逻辑段组成的虚拟内存空间与一个运行的程序绑定,
/// 即这个运行的程序对代码和数据的直接访问范围限制在它关联的虚拟地址空间之内。
///
/// |参数|描述|
/// |--|--|
/// |`page_table`|挂着所有多级页表的节点所在的物理页帧|
/// |`areas`|挂着对应逻辑段中的数据所在的物理页帧|
///
/// ```
/// MemorySet::new_bare() -> Self
/// MemorySet::insert_framed_area(&mut self, start_va: VirtAddr, end_va: VirtAddr, permission: MapPermission)
/// MemorySet::new_kernel() -> Self
/// ```
pub struct MemorySet {
    /// 挂着所有多级页表的节点所在的物理页帧
    page_table: PageTable,
    /// 挂着对应逻辑段中的数据所在的物理页帧
    areas: Vec<MapArea>,
    // chunks: ChunkArea,
    stack_chunks: ChunkArea,
    mmap_chunks: Vec<ChunkArea>,
}

impl MemorySet {
    /// 新建一个空的地址空间
    pub fn new_bare() -> Self {
        Self {
            page_table: PageTable::new(),
            areas: Vec::new(),
            // chunks: ChunkArea::new(MapType::Framed,
            //                     MapPermission::R | MapPermission::W | MapPermission::U),
            mmap_chunks: Vec::new(),
            stack_chunks: ChunkArea::new(MapType::Framed, MapPermission::R | MapPermission::W | MapPermission::U),
        }
    }

    /// 获取当前页表的 token (符合 satp CSR 格式要求的多级页表的根节点所在的物理页号)
    pub fn token(&self) -> usize {
        self.page_table.token()
    }

    /// 在当前地址空间插入一个 `Framed` 方式映射到物理内存的逻辑段
    pub fn insert_framed_area(&mut self, start_va: VirtAddr, end_va: VirtAddr, permission: MapPermission) {
        self.push(MapArea::new(start_va, end_va, MapType::Framed, permission), None);
    }

    pub fn remove_area_with_start_vpn(&mut self, start_vpn: VirtPageNum) {
        if let Some((idx, area)) = self
            .areas
            .iter_mut()
            .enumerate()
            .find(|(_, area)| area.vpn_range.get_start() == start_vpn)
        {
            area.unmap(&mut self.page_table);
            self.areas.remove(idx);
        }
    }

    /// ### 在当前地址空间插入一个新的逻辑段
    /// 如果是以 Framed 方式映射到物理内存,
    /// 还可以可选地在那些被映射到的物理页帧上写入一些初始化数据
    fn push(&mut self, mut map_area: MapArea, data: Option<&[u8]>) {
        map_area.map(&mut self.page_table);
        if let Some(data) = data {
            // 写入初始化数据，如果数据存在
            map_area.copy_data(&mut self.page_table, data);
        }
        self.areas.push(map_area); // 将生成的数据段压入 areas 使其生命周期由areas控制
    }

    /// 映射跳板的虚拟页号和物理物理页号
    fn map_trampoline(&mut self) {
        self.page_table.map(
            VirtAddr::from(TRAMPOLINE).into(),
            PhysAddr::from(strampoline as usize).into(),
            PTEFlags::R | PTEFlags::X,
        );
    }

    /// ### 生成内核的地址空间
    /// - Without kernel stacks.
    /// - 采用恒等映射
    pub fn new_kernel() -> Self {
        let mut memory_set = Self::new_bare();
        // map trampoline
        memory_set.map_trampoline();
        // map kernel sections
        println!(".text [{:#x}, {:#x})", stext as usize, etext as usize);
        println!(".rodata [{:#x}, {:#x})", srodata as usize, erodata as usize);
        println!(".data [{:#x}, {:#x})", sdata as usize, edata as usize);
        println!(".bss [{:#x}, {:#x})", sbss_with_stack as usize, ebss as usize);
        println!("mapping .text section");
        // 总体思路：通过Linker.ld中的标签划分内核空间为不同的区块，为每个区块采用恒等映射的方式生成逻辑段，压入地址空间
        memory_set.push(
            MapArea::new(
                (stext as usize).into(),
                (etext as usize).into(),
                MapType::Identical,
                MapPermission::R | MapPermission::X,
            ),
            None,
        );
        println!("mapping .rodata section");
        memory_set.push(
            MapArea::new(
                (srodata as usize).into(),
                (erodata as usize).into(),
                MapType::Identical,
                MapPermission::R,
            ),
            None,
        );
        println!("mapping .data section");
        memory_set.push(
            MapArea::new(
                (sdata as usize).into(),
                (edata as usize).into(),
                MapType::Identical,
                MapPermission::R | MapPermission::W,
            ),
            None,
        );
        println!("mapping .bss section");
        memory_set.push(
            MapArea::new(
                (sbss_with_stack as usize).into(),
                (ebss as usize).into(),
                MapType::Identical,
                MapPermission::R | MapPermission::W,
            ),
            None,
        );
        println!("mapping physical memory");
        memory_set.push(
            MapArea::new(
                (ekernel as usize).into(),
                MEMORY_END.into(),
                MapType::Identical,
                MapPermission::R | MapPermission::W,
            ),
            None,
        );
        println!("mapping memory-mapped registers");
        for pair in MMIO {
            // 恒等映射 内存映射 I/O (MMIO, Memory-Mapped I/O) 地址到内核地址空间
            memory_set.push(
                MapArea::new(
                    (*pair).0.into(),
                    ((*pair).0 + (*pair).1).into(),
                    MapType::Identical,
                    MapPermission::R | MapPermission::W,
                ),
                None,
            );
        }
        memory_set
    }

    /// ### 从 ELF 格式可执行文件解析出各数据段并对应生成应用的地址空间
    /// - 返回值
    ///     - Self
    ///     - 用户栈顶地址
    ///     - 程序入口地址
    /// 待优化：目前是将elf全部读入后再做解析，对内核堆空间要求较高，可改为先读入elf头部
    pub fn from_elf(elf_data: &[u8], auxs: &mut Vec<AuxEntry>) -> (Self, usize, usize, usize) {
        let mut memory_set = Self::new_bare();
        // 将跳板插入到应用地址空间
        memory_set.map_trampoline();
        // map program headers of elf, with U flag
        // 使用外部 crate xmas_elf 来解析传入的应用 ELF 数据并可以轻松取出各个部分
        let elf = xmas_elf::ElfFile::new(elf_data).unwrap();
        let elf_header = elf.header;
        // 获取 program header 的数目
        let ph_count = elf_header.pt2.ph_count();
        // 记录目前涉及到的最大的虚拟页号
        let mut max_end_vpn = VirtPageNum(0);
        // 是否为动态加载
        let mut elf_interpreter = false;
        // 动态链接器加载地址
        let mut interp_entry_point =0;

        // 遍历程序段进行加载
        for i in 0..ph_count {
            let ph = elf.program_header(i).unwrap();
            match ph.get_type().unwrap() {
                xmas_elf::program::Type::Phdr => auxs.push(AuxEntry(AT_PHDR, ph.virtual_addr() as usize)),
                xmas_elf::program::Type::Interp => {
                    // 加入解释器需要的 aux 字段
                    auxs.push(AuxEntry(AT_PHENT, elf_header.pt2.ph_entry_size().into()));
                    auxs.push(AuxEntry(AT_PHNUM, ph_count.into()));
                    auxs.push(AuxEntry(AT_ENTRY, elf_header.pt2.entry_point() as usize));
                    elf_interpreter = true;
                }
                xmas_elf::program::Type::Load => {
                    let start_va: VirtAddr = (ph.virtual_addr() as usize).into();
                    let end_va: VirtAddr = ((ph.virtual_addr() + ph.mem_size()) as usize).into();
                    let mut map_perm = MapPermission::U;
                    let ph_flags = ph.flags();
                    if ph_flags.is_read() {
                        map_perm |= MapPermission::R;
                    }
                    if ph_flags.is_write() {
                        map_perm |= MapPermission::W;
                    }
                    if ph_flags.is_execute() {
                        map_perm |= MapPermission::X;
                    }
                    let map_area = MapArea::new(start_va, end_va, MapType::Framed, map_perm);
                    max_end_vpn = map_area.vpn_range.get_end();
                    // println!("start_va:0x{:x},end_va:0x{:x}",start_va.0,end_va.0);
                    // println!("vpnrange:{:?}",map_area.vpn_range);
                    // println!("offset:0x{:x},file_size:0x{:x}",ph.offset(),ph.file_size());
                    memory_set.push(
                        // 将生成的逻辑段加入到程序地址空间
                        map_area,
                        Some(&elf.input[ph.offset() as usize..(ph.offset() + ph.file_size()) as usize]),
                    );
                    // let t_current = FRAME_ALLOCATOR.exclusive_access().current;
                    // println!("current:0x{:x}",t_current);
                }
                _ => continue,
            }
        }
        if elf_interpreter {
            // 动态链接
            let interp = open("/", "libc.so", OpenFlags::O_RDONLY).unwrap();
            let interp_data = interp.read_all();
            let interp_elf = xmas_elf::ElfFile::new(interp_data.as_slice()).unwrap();
            let interp_elf_header = interp_elf.header;
            let base_address = 0x2000000000;
            auxs.push(AuxEntry(AT_BASE, base_address));
            interp_entry_point = base_address + interp_elf_header.pt2.entry_point() as usize;
            // 获取 program header 的数目
            let ph_count = interp_elf_header.pt2.ph_count();
            for i in 0..ph_count{
                let ph = interp_elf.program_header(i).unwrap();
                match ph.get_type().unwrap() {
                    xmas_elf::program::Type::Load => {
                        let start_va: VirtAddr = (ph.virtual_addr() as usize+ base_address).into() ;
                        let end_va: VirtAddr = (ph.virtual_addr() as usize+ ph.mem_size() as usize+ base_address).into();
                        let mut map_perm = MapPermission::U;
                        let ph_flags = ph.flags();
                        if ph_flags.is_read() {
                            map_perm |= MapPermission::R;
                        }
                        if ph_flags.is_write() {
                            map_perm |= MapPermission::W;
                        }
                        if ph_flags.is_execute() {
                            map_perm |= MapPermission::X;
                        }
                        let map_area = MapArea::new(start_va, end_va, MapType::Framed, map_perm);
                        // println!("start_va:0x{:x},end_va:0x{:x}",start_va.0,end_va.0);
                        // println!("vpnrange:{:?}",map_area.vpn_range);
                        // println!("offset:0x{:x},file_size:0x{:x}",ph.offset(),ph.file_size());
                        memory_set.push(
                            // 将生成的逻辑段加入到程序地址空间
                            map_area,
                            Some(&interp_elf.input[ph.offset() as usize..(ph.offset() + ph.file_size()) as usize]),
                        );
                    }
                    _ => continue,
                }

            }
        }else{
            auxs.push(AuxEntry(AT_BASE, 0));
        }
        // 分配用户栈
        let max_end_va: VirtAddr = max_end_vpn.into();
        let mut user_stack_bottom: usize = max_end_va.into();
        // 在已用最大虚拟页之上放置一个保护页
        user_stack_bottom += PAGE_SIZE; // 栈底
        let user_stack_top = user_stack_bottom + USER_STACK_SIZE; // 栈顶地址                                            // 将用户栈加入到程序地址空间
        memory_set.push(
            MapArea::new(
                user_stack_bottom.into(),
                user_stack_top.into(),
                MapType::Framed,
                MapPermission::R | MapPermission::W | MapPermission::U,
            ),
            None,
        );
        // 在应用地址空间中映射次高页面来存放 Trap 上下文
        memory_set.push(
            MapArea::new(
                TRAP_CONTEXT.into(),
                TRAMPOLINE.into(),
                MapType::Framed,
                MapPermission::R | MapPermission::W,
            ),
            None,
        ); 
        // 分配用户堆
        let mut user_heap_bottom: usize = user_stack_top;
        //放置一个保护页
        user_heap_bottom += PAGE_SIZE;
        let user_heap_top: usize = user_heap_bottom + USER_HEAP_SIZE;

        memory_set.push(
            MapArea::new(
                user_heap_bottom.into(),
                user_heap_top.into(),
                MapType::Framed,
                MapPermission::R | MapPermission::W | MapPermission::U,
            ),
            None,
        );
<<<<<<< HEAD
        println!("user_stack_top:0x{:x}",user_stack_top);
        println!("auxs:{:?}",auxs);
=======
        // Self::debug_show_layout(&memory_set);
>>>>>>> ca37ce24
        if elf_interpreter {
            (memory_set, user_stack_top, user_heap_bottom, interp_entry_point)
        } else {
            (memory_set, user_stack_top, user_heap_bottom, elf_header.pt2.entry_point() as usize)
        }
    }

    /// 复制一个完全相同的地址空间
    pub fn from_existed_user(user_space: &MemorySet) -> MemorySet {
        let mut memory_set = Self::new_bare();
        // 映射跳板
        memory_set.map_trampoline();
        // 循环拷贝每一个逻辑段到新的地址空间
        for area in user_space.areas.iter() {
            let new_area = MapArea::from_another(area);
            memory_set.push(new_area, None);
            // 按物理页帧拷贝数据
            for vpn in area.vpn_range {
                let src_ppn = user_space.translate(vpn).unwrap().ppn();
                let dst_ppn = memory_set.translate(vpn).unwrap().ppn();
                dst_ppn.get_bytes_array().copy_from_slice(src_ppn.get_bytes_array());
            }
        }
        memory_set
    }

    /// 为mmap缺页分配空页表
    pub fn lazy_mmap(&mut self, stval: VirtAddr) -> isize {
        for mmap_chunk in self.mmap_chunks.iter_mut() {
            if stval >= mmap_chunk.mmap_start && stval < mmap_chunk.mmap_end {
                mmap_chunk.push_vpn(stval.floor(), &mut self.page_table);
                return 0;
            }
        }
        -1
    }

    /// ### 激活当前虚拟地址空间
    /// 将多级页表的token（格式化后的root_ppn）写入satp
    pub fn activate(&self) {
        let satp = self.page_table.token();
        unsafe {
            satp::write(satp);
            asm!("sfence.vma"); // 将快表清空
        }
    }

    /// 根据多级页表和 vpn 查找页表项
    pub fn translate(&self, vpn: VirtPageNum) -> Option<PageTableEntry> {
        self.page_table.translate(vpn)
    }

    // WARNING: This function causes inconsistency between pte flags and
    //          map_area flags.
    // return -1 if not found, 0 if found
    pub fn set_pte_flags(&mut self, vpn: VirtPageNum, flags: usize) -> isize {
        self.page_table.set_pte_flags(vpn, flags)
    }

    /// ### 回收应用地址空间
    /// 将地址空间中的逻辑段列表 areas 清空（即执行 Vec 向量清空），
    /// 这将导致应用地址空间被回收（即进程的数据和代码对应的物理页帧都被回收），
    /// 但用来存放页表的那些物理页帧此时还不会被回收（会由父进程最后回收子进程剩余的占用资源）
    pub fn recycle_data_pages(&mut self) {
        //*self = Self::new_bare();
        self.areas.clear();
    }

    /// ### 在地址空间中插入一个空的离散逻辑段
    /// - 已确定：
    ///     - 起止虚拟地址
    ///     - 映射方式：Framed
    ///     - map_perm
    /// - 留空：
    ///     - vpn_table
    ///     - data_frames
    pub fn insert_mmap_area(&mut self, start_va: VirtAddr, end_va: VirtAddr, permission: MapPermission) {
        let mut new_chunk_area = ChunkArea::new(MapType::Framed, permission);
        new_chunk_area.set_mmap_range(start_va, end_va);
        self.mmap_chunks.push(new_chunk_area);
    }

    #[allow(unused)]
    pub fn debug_show_data(&self, va: VirtAddr) {
        println!("-----------------------PTE Data-----------------------");
        println!("MemorySet token: 0x{:x}", self.token());
        let findpte = self.translate(va.floor());
        if let Some(pte) = findpte {
            println!("VirtAddr 0x{:x} ", va.0);
            println!("ppn:     0x{:x}XXX", pte.ppn().0);
            println!("pte_raw: 0b{:b}", pte.bits);
            println!("executable: {}", pte.executable());
            println!("readable:   {}", pte.readable());
            println!("writable:   {}", pte.writable());
        } else {
            println!("VirtAddr 0x{:x} is not valied", va.0);
            println!("------------------------------------------------------");
            return;
        }
        println!("------------------------------------------------------");

        unsafe {
            let pa = findpte.unwrap().ppn().0 << 12;
            let raw_data = core::slice::from_raw_parts(pa as *const usize, 512);
            let mut i = 0;
            while i < 512 {
                print!("offset:{:03x}\t0x{:016x}", (i) * 8, raw_data[i]);
                print!("\t");
                print!("offset:{:03x}\t0x{:016x}", (i + 1) * 8, raw_data[i + 1]);
                print!("\t");
                print!("offset:{:03x}\t0x{:016x}", (i + 2) * 8, raw_data[i + 2]);
                print!("\t");
                println!("offset:{:03x}\t0x{:016x}", (i + 3) * 8, raw_data[i + 3]);
                i += 4;
            }
        }
    }

    #[allow(unused)]
    pub fn debug_show_layout(&self){
        println!("-----------------------MM Layout-----------------------");
        for area in &self.areas {
            print!("MapArea  : {:010x}--{:010x} len:{:08x} ", area.start_va.0, area.end_va.0, area.end_va.0 - area.start_va.0);
            if area.map_perm.is_user() {print!("U");}else{print!("-");};
            if area.map_perm.is_read() {print!("R");}else{print!("-");};
            if area.map_perm.is_write() {print!("W");}else{print!("-");};
            if area.map_perm.is_execute() {println!("X");}else{println!("-");};
        }
        for chunk in &self.mmap_chunks {
            print!("ChunkArea: {:010x}--{:010x} len:{:08x} ", chunk.mmap_start.0, chunk.mmap_end.0, chunk.mmap_end.0 - chunk.mmap_start.0);
            if chunk.map_perm.is_user() {print!("U");}else{print!("-");};
            if chunk.map_perm.is_read() {print!("R");}else{print!("-");};
            if chunk.map_perm.is_write() {print!("W");}else{print!("-");};
            if chunk.map_perm.is_execute() {println!("X");}else{println!("-");};
        }
        println!("-------------------------------------------------------");
    }
}

/// ### 离散逻辑段
pub struct ChunkArea {
    vpn_table: Vec<VirtPageNum>,
    data_frames: BTreeMap<VirtPageNum, FrameTracker>,
    map_type: MapType,
    map_perm: MapPermission,
    mmap_start: VirtAddr,
    mmap_end: VirtAddr,
}

impl ChunkArea {
    pub fn new(map_type: MapType, map_perm: MapPermission) -> Self {
        Self {
            vpn_table: Vec::new(),
            data_frames: BTreeMap::new(),
            map_type,
            map_perm,
            mmap_start: 0.into(),
            mmap_end: 0.into(),
        }
    }
    pub fn set_mmap_range(&mut self, start: VirtAddr, end: VirtAddr) {
        self.mmap_start = start;
        self.mmap_end = end;
    }
    pub fn push_vpn(&mut self, vpn: VirtPageNum, page_table: &mut PageTable) {
        self.vpn_table.push(vpn);
        self.map_one(page_table, vpn);
    }
    pub fn from_another(another: &ChunkArea) -> Self {
        Self {
            vpn_table: another.vpn_table.clone(),
            data_frames: BTreeMap::new(),
            map_type: another.map_type,
            map_perm: another.map_perm,
            mmap_start: another.mmap_start,
            mmap_end: another.mmap_end,
        }
    }
    // Alloc and map one page
    pub fn map_one(&mut self, page_table: &mut PageTable, vpn: VirtPageNum) {
        let ppn: PhysPageNum;
        match self.map_type {
            MapType::Identical => {
                ppn = PhysPageNum(vpn.0);
            }
            MapType::Framed => {
                if let Some(frame) = frame_alloc() {
                    ppn = frame.ppn;
                    self.data_frames.insert(vpn, frame);
                } else {
                    panic!("No more memory!");
                }
            }
        }
        let pte_flags = PTEFlags::from_bits(self.map_perm.bits).unwrap();
        // [WARNING]:因为没有map，所以不能使用
        page_table.map(vpn, ppn, pte_flags);
    }
    pub fn unmap_one(&mut self, page_table: &mut PageTable, vpn: VirtPageNum) {
        match self.map_type {
            MapType::Framed => {
                self.data_frames.remove(&vpn);
            }
            _ => {}
        }
        page_table.unmap(vpn);
    }

    // Alloc and map all pages
    // pub fn map(&mut self, page_table: &mut PageTable) {
    //     for vpn in self.vpn_table {
    //         self.map_one(page_table, vpn);
    //     }
    // }
    // pub fn unmap(&mut self, page_table: &mut PageTable) {
    //     for vpn in self.vpn_table {
    //         self.unmap_one(page_table, vpn);
    //     }
    // }
}

/// ### 虚拟页面映射到物理页帧的方式
/// |内容|描述|
/// |--|--|
/// |`Identical`|恒等映射，一般用在内核空间（空间已分配）|
/// |`Framed`|新分配一个物理页帧|
#[derive(Copy, Clone, PartialEq, Debug)]
pub enum MapType {
    /// 恒等映射，一般用在内核空间（空间已分配）
    Identical,
    ///对于每个虚拟页面都有一个新分配的物理页帧与之对应，虚地址与物理地址的映射关系是相对随机的
    Framed,
}

bitflags! {
    /// 页表项标志位 `PTE Flags` 的一个子集，仅保留 `U` `R` `W` `X` 四个标志位
    pub struct MapPermission: u8 {
        const R = 1 << 1;
        const W = 1 << 2;
        const X = 1 << 3;
        const U = 1 << 4;
    }
}

impl MapPermission {
    pub fn is_read(self) -> bool {
        self.bits & 1 << 1 == 1 << 1
    }
    pub fn is_write(self) -> bool {
        self.bits & 1 << 2 == 1 << 2
    }
    pub fn is_execute(self) -> bool {
        self.bits & 1 << 3 == 1 << 3
    }
    pub fn is_user(self) -> bool {
        self.bits & 1 << 4 == 1 << 4
    }
}

/// ### 连续逻辑段
/// - 一段虚拟页号连续的区间
///
/// |参数|描述|
/// |--|--|
/// |`vpn_range`|描述一段虚拟页号的连续区间，表示该逻辑段在地址区间中的位置和长度
/// |`data_frames`|键值对容器 BTreeMap ,保存了该逻辑段内的每个虚拟页面的 VPN 和被映射到的物理页帧<br>这些物理页帧被用来存放实际内存数据而不是作为多级页表中的中间节点
/// |`map_type`|描述该逻辑段内的所有虚拟页面映射到物理页帧的方式
/// |`map_perm`|控制该逻辑段的访问方式，它是页表项标志位 PTEFlags 的一个子集，仅保留 `U` `R` `W` `X` 四个标志位
/// ```
/// MapArea::new(start_va: VirtAddr, end_va: VirtAddr, map_type: MapType, map_perm: MapPermission) -> Self
/// MapArea::map(&mut self, page_table: &mut PageTable)
/// MapArea::unmap(&mut self, page_table: &mut PageTable)
/// MapArea::copy_data(&mut self, page_table: &mut PageTable, data: &[u8])
/// ```
pub struct MapArea {
    /// 描述一段虚拟页号的连续区间，表示该逻辑段在地址区间中的位置和长度
    vpn_range: VPNRange,
    /// 键值对容器 BTreeMap ,保存了该逻辑段内的每个虚拟页面的 VPN 和被映射到的物理页帧<br>
    /// 这些物理页帧被用来存放实际内存数据而不是作为多级页表中的中间节点
    data_frames: BTreeMap<VirtPageNum, FrameTracker>,
    /// 描述该逻辑段内的所有虚拟页面映射到物理页帧的方式
    map_type: MapType,
    /// 控制该逻辑段的访问方式，它是页表项标志位 PTEFlags 的一个子集，仅保留 `U` `R` `W` `X` 四个标志位
    map_perm: MapPermission,

    // 决赛补充
    start_va: VirtAddr,
    end_va: VirtAddr,
}

impl MapArea {
    /// ### 根据起始 *(会被下取整)* 和终止 *(会被上取整)* 虚拟地址生成一块逻辑段
    /// - 逻辑段大于等于虚拟地址范围
    pub fn new(start_va: VirtAddr, end_va: VirtAddr, map_type: MapType, map_perm: MapPermission) -> Self {
        let start_vpn: VirtPageNum = start_va.floor();
        let end_vpn: VirtPageNum = end_va.ceil();
        Self {
            vpn_range: VPNRange::new(start_vpn, end_vpn),
            data_frames: BTreeMap::new(),
            map_type,
            map_perm,
            start_va,
            end_va,
        }
    }

    /// ### 从一个逻辑段复制得到一个虚拟地址区间、映射方式和权限控制均相同的逻辑段
    /// 不同的是由于它还没有真正被映射到物理页帧上，所以 data_frames 字段为空
    pub fn from_another(another: &MapArea) -> Self {
        Self {
            vpn_range: VPNRange::new(another.vpn_range.get_start(), another.vpn_range.get_end()),
            data_frames: BTreeMap::new(),
            map_type: another.map_type,
            map_perm: another.map_perm,
            start_va: another.start_va,
            end_va: another.end_va,
        }
    }

    /// 在多级页表中根据vpn分配空间
    pub fn map_one(&mut self, page_table: &mut PageTable, vpn: VirtPageNum) {
        let ppn: PhysPageNum;
        match self.map_type {
            MapType::Identical => {
                ppn = PhysPageNum(vpn.0);
            }
            MapType::Framed => {
                // 获取一个物理页帧
                let frame = frame_alloc().unwrap();      
                ppn = frame.ppn;
                // println!("current vpn:0x{:x},get ppn:0x{:x}",vpn.0,ppn.0);
                // 将vpn和分配到的物理页帧配对
                self.data_frames.insert(vpn, frame);
            }
        }
        let pte_flags = PTEFlags::from_bits(self.map_perm.bits).unwrap();
        // 在多级页表中建立映射
        page_table.map(vpn, ppn, pte_flags);
    }

    /// 在多级页表中删除指定vpn对应的映射
    #[allow(unused)]
    pub fn unmap_one(&mut self, page_table: &mut PageTable, vpn: VirtPageNum) {
        if self.map_type == MapType::Framed {
            self.data_frames.remove(&vpn);
        }
        page_table.unmap(vpn);
    }

    /// 在多级页表中为逻辑块分配空间
    pub fn map(&mut self, page_table: &mut PageTable) {
        for vpn in self.vpn_range {
            self.map_one(page_table, vpn);
        }
    }

    /// 将当前逻辑段到物理内存的映射从传入的该逻辑段所属的地址空间的多级页表中删除
    #[allow(unused)]
    pub fn unmap(&mut self, page_table: &mut PageTable) {
        for vpn in self.vpn_range {
            self.unmap_one(page_table, vpn);
        }
    }

    /// ### 将切片 `data` 中的数据拷贝到当前逻辑段实际被内核放置在的各物理页帧上
    /// - 切片 `data` 中的数据大小不超过当前逻辑段的总大小，且切片中的数据会被对齐到逻辑段的开头，然后逐页拷贝到实际的物理页帧
    /// - 只有 `Framed` 可以被拷贝
    // 决赛修正：需要对齐
    pub fn copy_data(&mut self, page_table: &mut PageTable, data: &[u8]) {
        assert_eq!(self.map_type, MapType::Framed);
        let mut start: usize = 0;
        let mut current_vpn = self.vpn_range.get_start();
        let mut len = data.len();

        // 使对齐
        let first_page_offset = self.start_va.0 % PAGE_SIZE; // 起始页中偏移
        if first_page_offset != 0 {
            let first_page_write_len = (PAGE_SIZE - first_page_offset).min(data.len()); // 起始页中需要写入的长度
            let src = &data[start..first_page_write_len];
            let dst = &mut page_table.translate(current_vpn).unwrap().ppn().get_bytes_array()
                [first_page_offset..first_page_offset + first_page_write_len];
            dst.copy_from_slice(src);
            start += first_page_write_len;
            current_vpn.step();
            len -= first_page_write_len;
        }
        // 后续拷贝
        loop {
            // 每次取出 4KiB 大小的数据
            let src = &data[start..len.min(start + PAGE_SIZE)];
            let dst = &mut page_table.translate(current_vpn).unwrap().ppn().get_bytes_array()[..src.len()];
            dst.copy_from_slice(src);
            start += PAGE_SIZE;
            if start >= len {
                break;
            }
            current_vpn.step();
        }
    }
}<|MERGE_RESOLUTION|>--- conflicted
+++ resolved
@@ -357,12 +357,8 @@
             ),
             None,
         );
-<<<<<<< HEAD
         println!("user_stack_top:0x{:x}",user_stack_top);
         println!("auxs:{:?}",auxs);
-=======
-        // Self::debug_show_layout(&memory_set);
->>>>>>> ca37ce24
         if elf_interpreter {
             (memory_set, user_stack_top, user_heap_bottom, interp_entry_point)
         } else {
