[package]
name = "simple-fat32"
version = "0.0.1"
edition = "2018"

# See more keys and their definitions at https://doc.rust-lang.org/cargo/reference/manifest.html

# The newest versions are described below, but they are not compatible with UltraOS's newest version.
[dependencies]
spin = "0.7.1"
lazy_static = { version = "1.4.0", features = ["spin_no_std"] }
<<<<<<< HEAD
riscv = { git = "https://github.com/rcore-os/riscv", features = ["inline-asm"] }
=======
riscv = { path = "../third-party/riscv", features = ["inline-asm"] }
>>>>>>> 5ab9fb2d
<|MERGE_RESOLUTION|>--- conflicted
+++ resolved
@@ -9,8 +9,4 @@
 [dependencies]
 spin = "0.7.1"
 lazy_static = { version = "1.4.0", features = ["spin_no_std"] }
-<<<<<<< HEAD
-riscv = { git = "https://github.com/rcore-os/riscv", features = ["inline-asm"] }
-=======
-riscv = { path = "../third-party/riscv", features = ["inline-asm"] }
->>>>>>> 5ab9fb2d
+riscv = { git = "https://github.com/rcore-os/riscv", features = ["inline-asm"] }