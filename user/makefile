--- conflicted
+++ resolved
@@ -9,11 +9,7 @@
 OBJDUMP := rust-objdump --arch-name=riscv64
 OBJCOPY := rust-objcopy --binary-architecture=riscv64
 
-<<<<<<< HEAD
-elf: $(APPS)
-=======
 elf:
->>>>>>> 446e12ea
 	@python3 build.py
 
 binary: elf
